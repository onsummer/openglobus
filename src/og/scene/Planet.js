/**
 * @module og/scene/Planet
 */

'use strict';

import * as coder from '../math/coder.js';
import * as shaders from '../shaders/drawnode.js';
import * as math from '../math.js';
import * as mercator from '../mercator.js';
import * as segmentHelper from '../segment/segmentHelper.js';
import * as quadTree from '../quadTree/quadTree.js';
import { MAX_RENDERED_NODES } from '../quadTree/quadTree.js';
import { EPSG3857 } from '../proj/EPSG3857.js';
import { EPSG4326 } from '../proj/EPSG4326.js';
import { Extent } from '../Extent.js';
import { Framebuffer } from '../webgl/Framebuffer.js';
import { GeoImageCreator } from '../utils/GeoImageCreator.js';
import { Vec3 } from '../math/Vec3.js';
import { Vec4 } from '../math/Vec4.js';
import { Vector } from '../layer/Vector.js';
import { Loader } from '../utils/Loader.js';
import { Lock, Key } from '../Lock.js';
import { LonLat } from '../LonLat.js';
import { Node } from '../quadTree/Node.js';
import { NormalMapCreator } from '../utils/NormalMapCreator.js';
import { PlanetCamera } from '../camera/PlanetCamera.js';
import { RenderNode } from './RenderNode.js';
import { Segment } from '../segment/Segment.js';
import { SegmentLonLat } from '../segment/SegmentLonLat.js';
import { PlainSegmentWorker } from '../segment/PlainSegmentWorker.js';
import { TerrainWorker } from '../utils/TerrainWorker.js';
import { VectorTileCreator } from '../utils/VectorTileCreator.js';
import { wgs84 } from '../ellipsoid/wgs84.js';
import { print2d } from '../utils/shared.js';
import { NIGHT } from '../res/night.js';
import { SPECULAR } from '../res/spec.js';
import { Plane } from '../math/Plane.js';
import { Geoid } from '../terrain/Geoid.js';
import { doubleToTwoFloats } from '../math/coder.js';

const MAX_LOD = 1.0;
<<<<<<< HEAD
const MIN_LOD = 0.7;
=======
const MIN_LOD = 0.5;
>>>>>>> 54c84318

/**
 * Maximum created nodes count. The more nodes count the more memory usage.
 * @const
 * @type {number}
 * @default
 */
const MAX_NODES = 500;

const EVENT_NAMES = [
    /**
     * Triggered before globe frame begins to render.
     * @event og.scene.Planet#draw
     */
    "draw",

    /**
     * Triggered when layer has added to the planet.
     * @event og.scene.Planet#layeradd
     */
    "layeradd",

    /**
     * Triggered when base layer changed.
     * @event og.scene.Planet#baselayerchange
     */
    "baselayerchange",

    /**
     * Triggered when layer has removed from the planet.
     * @event og.scene.Planet#layerremove
     */
    "layerremove",

    /**
     * Triggered when some layer visibility changed.
     * @event og.scene.Planet#layervisibilitychange
     */
    "layervisibilitychange"
];

/**
 * Main class for rendering planet
 * @class
 * @extends {og.scene.RenderNode}
 * @param {string} name - Planet name(Earth by default)
 * @param {og.Ellipsoid} ellipsoid - Planet ellipsoid(WGS84 by default)
 * @fires og.scene.Planet#draw
 * @fires og.scene.Planet#layeradd
 * @fires og.scene.Planet#baselayerchange
 * @fires og.scene.Planet#layerremove
 * @fires og.scene.Planet#layervisibilitychange
 * @fires og.scene.Planet#geoimageadd
 */
class Planet extends RenderNode {
    constructor(name, ellipsoid) {
        super(name);

        /**
         * @public
         * @type {og.Ellipsoid}
         */
        this.ellipsoid = ellipsoid || wgs84;

        /**
         * Squared ellipsoid radius.
         * @protected
         * @type {number}
         */
        this._planetRadius2 = this.ellipsoid.getPolarSize() * this.ellipsoid.getPolarSize();

        /**
         * All layers array.
         * @public
         * @type {Array.<og.Layer>}
         */
        this.layers = [];

        /**
         * Current visible imagery tile layers array.
         * @public
         * @type {Array.<og.Layer>}
         */
        this.visibleTileLayers = [];

        /**
         * Current visible vector layers array.
         * @protected
         * @type {Array.<og.layer.Vector>}
         */
        this.visibleVectorLayers = [];

        this._visibleTileLayerSlices = [];

        /**
         * Vector layers visible nodes with collections.
         * @protected
         * @type {Array.<og.EntityCollection>}
         */
        this._frustumEntityCollections = [];

        /**
         * There is only one base layer on the globe when layer.isBaseLayer is true.
         * @public
         * @type {og.Layer}
         */
        this.baseLayer = null;

        /**
         * Terrain provider.
         * @public
         * @type {og.terrain.Terrain}
         */
        this.terrain = null;

        /**
         * Camera is this.renderer.activeCamera pointer.
         * @public
         * @type {og.PlanetCamera}
         */
        this.camera = null;

        /**
         * Screen mouse pointer projected to planet cartesian position.
         * @public
         * @type {og.Vec3}
         */
        this.mousePositionOnEarth = new Vec3();

        this.emptyTexture = null;
        this.transparentTexture = null;
        this.defaultTexture = null;

        /**
         * Current visible minimal zoom index planet segment.
         * @public
         * @type {number}
         */
        this.minCurrZoom = math.MAX;

        /**
         * Current visible maximal zoom index planet segment.
         * @public
         * @type {number}
         */
        this.maxCurrZoom = math.MIN;

        this._viewExtent = null;

        /**
         * @protected
         */
        this._createdNodesCount = 0;

        /**
         * Planet's segments collected for rendering frame.
         * @protected
         * @type {og.quadTree.Node}
         */
        this._renderedNodes = [];

        /**
         * Created nodes cache
         * @protected
         * @type {og.quadTree.Node}
         */
        this._quadTreeNodesCacheMerc = {};

        /**
         * Current visible mercator segments tree nodes array.
         * @protected
         * @type {og.quadTree.Node}
         */
        this._visibleNodes = {};

        /**
         * Current visible north pole nodes tree nodes array.
         * @protected
         * @type {og.quadTree.Node}
         */
        this._visibleNodesNorth = {};

        /**
         * Current visible south pole nodes tree nodes array.
         * @protected
         * @type {og.quadTree.Node}
         */
        this._visibleNodesSouth = {};

        /**
         * Layers activity lock.
         * @public
         * @type {og.idle.Lock}
         */
        this.layerLock = new Lock();

        /**
         * Terrain providers activity lock.
         * @public
         * @type {og.idle.Lock}
         */
        this.terrainLock = new Lock();

        /**
         * Layer's transparent colors.
         * @protected
         */
        this._tcolorArr = [];

        /**
         * Height scale factor. 1 - is normal elevation scale.
         * @protected
         * @type {number}
         */
        this._heightFactor = 1.0;

        /**
         * Precomputed indexes array for differrent grid size segments.
         * @protected
         * @type {Array.<Array.<number>>}
         */
        this._indexesCache = [];

        /**
         * Precomputed indexes buffers for differrent grid size segments.
         * @protected
         * @type {Array.<Array.<number>>}
         */
        this._indexesBuffers = [];

        /**
         * Framebuffer for relief. Is null when WEBGL_draw_buffers extension initialized.
         * @protected
         * @type {Object}
         */
        this._heightPickingFramebuffer = null;

        /**
         * Calculates when mouse is moving or planet is rotating.
         * @protected
         * @type {number}
         */
        this._currentDistanceFromPixel = 0;

        /**
         * @protected
         */
        this._viewChanged = true;

        /**
         * Mercator grid tree.
         * @protected
         * @type {og.quadTree.Node}
         */
        this._quadTree = null;

        /**
         * North grid tree.
         * @protected
         * @type {og.quadTree.Node}
         */
        this._quadTreeNorth = null;

        /**
         * South grid tree.
         * @protected
         * @type {og.quadTree.Node}
         */
        this._quadTreeSouth = null;

        /**
         * Night glowing gl texture.
         * @protected
         */
        this._nightTexture = null;

        /**
         * Specular mask gl texture.
         * @protected
         */
        this._specularTexture = null;

        /**
         * True for rendering night glowing texture.
         * @protected
         * @type {boolean}
         */
        this._useNightTexture = true;

        /**
         * True for rendering specular mask texture.
         * @protected
         * @type {boolean}
         */
        this._useSpecularTexture = true;

        /**
         * Segment multiple textures size.(4 - convinient value for the most devices)
         * @const
         * @public
         */
        this.SLICE_SIZE = 4;
        this.SLICE_SIZE_4 = this.SLICE_SIZE * 4;
        this.SLICE_SIZE_3 = this.SLICE_SIZE * 3;

        /**
         * Level of the visible segment detalization.
         * @public
         * @type {number}
         */
        this._lodRatio = MAX_LOD;
        this._maxLodRatio = MAX_LOD;
        this._minLodRatio = MIN_LOD;


        this._diffuseMaterialArr = new Float32Array(this.SLICE_SIZE_3 + 3);
        this._ambientMaterialArr = new Float32Array(this.SLICE_SIZE_3 + 3);
        this._specularMaterialArr = new Float32Array(this.SLICE_SIZE_4 + 4);

        this._tileOffsetArr = new Float32Array(this.SLICE_SIZE_4);
        this._visibleExtentOffsetArr = new Float32Array(this.SLICE_SIZE_4);
        this._transparentColorArr = new Float32Array(this.SLICE_SIZE_4);
        this._pickingColorArr = new Float32Array(this.SLICE_SIZE_3);
        this._samplerArr = new Int32Array(this.SLICE_SIZE);
        this._pickingMaskArr = new Int32Array(this.SLICE_SIZE);

        /**
         * GeoImage creator.
         * @protected
         * @type{og.utils.GeoImageCreator}
         */
        this._geoImageCreator = null;

        this._vectorTileCreator = null;

        this._normalMapCreator = null;

        this._terrainWorker = new TerrainWorker(3);

        this._plainSegmentWorker = new PlainSegmentWorker(2);

        this._tileLoader = new Loader(14);

        this._memKey = new Key();

        //events initialization
        this.events.registerNames(EVENT_NAMES);

        this._tempPickingPix_ = new Uint8Array(4);
    }

    /**
     * Add the given control to the renderer of the planet scene.
     * @param {og.control.Control} control - Control.
     */
    addControl(control) {
        control.planet = this;
        control.addTo(this.renderer);
    }

    setRatioLod(maxLod, minLod) {
        this._maxLodRatio = maxLod;
        if (minLod)
            this._minLodRatio = minLod;
    }

    /**
     * Add the given controls array to the renderer of the planet.
     * @param {Array.<og.control.Control>} cArr - Control array.
     */
    addControls(cArr) {
        for (var i = 0; i < cArr.length; i++) {
            this.addControl(cArr[i]);
        }
    }

    /**
     * Return layer by it name
     * @param {string} name - Name of the layer. og.Layer.prototype.name
     * @public
     * @returns {og.Layer} -
     */
    getLayerByName(name) {
        var i = this.layers.length;
        while (i--) {
            if (this.layers[i].name === name)
                return this.layers[i];
        }
    }

    /**
     * Adds the given layer to the planet.
     * @param {og.Layer} layer - Layer object.
     * @public
     */
    addLayer(layer) {
        layer.addTo(this);
    }

    /**
     * Dispatch layer visibility changing event.
     * @param {og.Layer} layer - Changed layer.
     * @protected
     */
    _onLayerVisibilityChanged(layer) {
        this.events.dispatch(this.events.layervisibilitychange, layer);
    }

    /**
     * Adds the given layers array to the planet.
     * @param {Array.<og.Layer>} layers - Layers array.
     * @public
     */
    addLayers(layers) {
        for (var i = 0; i < layers.length; i++) {
            this.addLayer(layers[i]);
        }
    }

    /**
     * Removes the given layer from the planet.
     * @param {og.Layer} layer - Layer to remove.
     * @return {og.Layer|undefined} The removed layer or undefined if the layer was not found.
     * @public
     */
    removeLayer(layer) {
        return layer.remove();
    }

    /**
     *
     * @protected
     * @param {og.Layer} layer - Material layer.
     */
    _clearLayerMaterial(layer) {
        var lid = layer._id;
        this._quadTree.traverseTree(function (node) {
            var mats = node.segment.materials;
            if (mats[lid]) {
                mats[lid].clear();
                mats[lid] = null;
            }
        });
    }

    /**
     * Get the collection of layers associated with this planet.
     * @return {Array.<og.Layer>} Layers array.
     * @public
     */
    getLayers() {
        return this.layers;
    }

    /**
     * Sets base layer coverage to the planet.
     * @param {og.Layer} layer - Layer object.
     * @public
     */
    setBaseLayer(layer) {
        if (this.baseLayer) {
            if (!this.baseLayer.isEqual(layer)) {
                this.baseLayer.setVisibility(false);
                this.baseLayer = layer;
                layer.setVisibility(true);
                this.events.dispatch(this.events.baselayerchange, layer);
            }
        } else {
            this.baseLayer = layer;
            this.baseLayer.setVisibility(true);
            this.events.dispatch(this.events.baselayerchange, layer);
        }
    }

    /**
     * Sets elevation scale. 1.0 is default.
     * @param {number} factor - Elevation scale.
     */
    setHeightFactor(factor) {
        if (this._heightFactor !== factor) {
            this._heightFactor = factor;
            this._quadTree.destroyBranches();
        }
    }

    /**
     * Gets elevation scale.
     * @returns {number} Terrain elevation scale
     */
    getHeightFactor() {
        return this._heightFactor;
    }

    /**
     * Sets terrain provider
     * @public
     * @param {og.terrain.Terrain} terrain - Terrain provider.
     */
    setTerrain(terrain) {

        //
        //TODO: Replace to terrain
        //

        this.terrain = terrain;
        this.terrain._planet = this;
        this._normalMapCreator && this._normalMapCreator.setBlur(terrain.blur != undefined ? terrain.blur : true);

        if (terrain._geoid) {
            terrain._geoid.model = null;
            Geoid.loadModel(terrain._geoid.src)
                .then((m) => {
                    terrain._geoid.model = m;
                    this._plainSegmentWorker.setGeoid(terrain._geoid);
                })
                .catch((err) => {
                    console.log(err);
                });
        }
    }

    /**
     * @virtual
     * @protected
     */
    _initializeShaders() {
        var h = this.renderer.handler;

        h.addProgram(shaders.drawnode_screen_nl(), true);
        h.addProgram(shaders.drawnode_screen_wl(), true);
        h.addProgram(shaders.drawnode_colorPicking(), true);
        h.addProgram(shaders.drawnode_heightPicking(), true);

        this._fnRendering = this._singleframebufferRendering;

        this.renderer.addPickingCallback(this, this._renderColorPickingFramebufferPASS);

        this._heightPickingFramebuffer = new Framebuffer(this.renderer.handler, {
            'width': 320,
            'height': 240
        });

        this._heightPickingFramebuffer.init();
    }

    /**
     * @virtual
     * @public
     */
    init() {
        //Initialization indexes table
        var TABLESIZE = segmentHelper.TABLESIZE;

        //Iniytialize indexes buffers cache. It takes ~120mb RAM!
        for (var i = 0; i <= TABLESIZE; i++) {
            var c = Math.pow(2, i);
            !this._indexesCache[c] && (this._indexesCache[c] = []);
            for (var j = 0; j <= TABLESIZE; j++) {
                var w = Math.pow(2, j);
                !this._indexesCache[c][w] && (this._indexesCache[c][w] = []);
                for (var k = 0; k <= TABLESIZE; k++) {
                    var n = Math.pow(2, k);
                    !this._indexesCache[c][w][n] && (this._indexesCache[c][w][n] = []);
                    for (var m = 0; m <= TABLESIZE; m++) {
                        var e = Math.pow(2, m);
                        !this._indexesCache[c][w][n][e] && (this._indexesCache[c][w][n][e] = []);
                        for (var q = 0; q <= TABLESIZE; q++) {
                            var s = Math.pow(2, q);

                            //!this._indexesCache[c][w][n][e][s] && (this._indexesCache[c][w][n][e][s] = []);

                            var indexes = segmentHelper.createSegmentIndexes(c, [w, n, e, s]);

                            var buffer = null;

                            if (c === w && c === n && c === e && c === s) {
                                buffer = this.renderer.handler.createElementArrayBuffer(indexes, 1);
                            }

                            this._indexesCache[c][w][n][e][s] = {
                                'indexes': indexes,
                                'buffer': buffer
                            };
                        }
                    }
                }
            }
        }

        //create empty textures
        var that = this;
        this.renderer.handler.createDefaultTexture(null, function (t) {
            that.solidTextureOne = t;
            that.solidTextureTwo = t;
        });

        this.transparentTexture = this.renderer.handler.transparentTexture;

        this.camera = this.renderer.activeCamera = new PlanetCamera(this, {
            eye: new Vec3(0, 0, 28000000),
            look: new Vec3(0, 0, 0),
            up: new Vec3(0, 1, 0)
        });

        //Creating quad trees nodes
        this._quadTree = new Node(Segment, this, quadTree.NW, null, 0, 0, Extent.createFromArray([-20037508.34, -20037508.34, 20037508.34, 20037508.34]));
        this._quadTreeNorth = new Node(SegmentLonLat, this, quadTree.NW, null, 0, 0, Extent.createFromArray([-180, mercator.MAX_LAT, 180, 90]));
        this._quadTreeSouth = new Node(SegmentLonLat, this, quadTree.NW, null, 0, 0, Extent.createFromArray([-180, -90, 180, mercator.MIN_LAT]));

        this.drawMode = this.renderer.handler.gl.TRIANGLE_STRIP;

        //Applying shaders
        this._initializeShaders();

        this.updateVisibleLayers();

        this.renderer.activeCamera.events.on("viewchange", function (e) {
            this._viewChanged = true;
        }, this);

        this.renderer.events.on("mousemove", function (e) {
            this._viewChanged = true;
        }, this);

        this.renderer.events.on("touchmove", function (e) {
            this._viewChanged = true;
        }, this);

        this.renderer.addPickingCallback(this, this._frustumEntityCollectionPickingCallback);

        //load Earth night glowing texture
        if (this._useNightTexture) {
            createImageBitmap(NIGHT).then((e) =>
                this._nightTexture = this.renderer.handler.createTexture_mm(e)
            );
        }

        //load water specular mask
        if (this._useSpecularTexture) {
            createImageBitmap(SPECULAR).then((e) =>
                this._specularTexture = this.renderer.handler.createTexture_l(e)
            );
        }

        this._geoImageCreator = new GeoImageCreator(this.renderer.handler);

        this._vectorTileCreator = new VectorTileCreator(this);

        this._normalMapCreator = new NormalMapCreator(this, {
            blur: this.terrain && (this.terrain.blur != undefined ? this.terrain.blur : true)
        });

        //Loads first nodes for better viewing if you have started on a lower altitude.
        this._preRender();
    }

    _preRender() {
        this._quadTree.createChildrenNodes();
        this._quadTree.segment.createPlainSegment();
        this._quadTree.renderNode();
        this._normalMapCreator.drawSingle(this._quadTree.segment);

        for (var i = 0; i < this._quadTree.nodes.length; i++) {
            this._quadTree.nodes[i].segment.createPlainSegment();
            this._quadTree.nodes[i].renderNode();
            this._normalMapCreator.drawSingle(this._quadTree.nodes[i].segment);
        }

        this._quadTreeNorth.createChildrenNodes();
        this._quadTreeNorth.segment.createPlainSegment();
        this._quadTreeNorth.renderNode();
        this._normalMapCreator.drawSingle(this._quadTreeNorth.segment);

        this._quadTreeSouth.createChildrenNodes();
        this._quadTreeSouth.segment.createPlainSegment();
        this._quadTreeSouth.renderNode();
        this._normalMapCreator.drawSingle(this._quadTreeSouth.segment);
    }

    /**
     * Creates default textures first for nirth pole and whole globe and second for south pole.
     * @public
     * @param{Object} param0 -
     * @param{Object} param1 - 
     */
    createDefaultTextures(param0, param1) {
        this.renderer.handler.gl.deleteTexture(this.solidTextureOne);
        this.renderer.handler.gl.deleteTexture(this.solidTextureTwo);
        var that = this;
        this.renderer.handler.createDefaultTexture(param0, function (t) {
            that.solidTextureOne = t;
        });
        this.renderer.handler.createDefaultTexture(param1, function (t) {
            that.solidTextureTwo = t;
        });
    }

    /**
     * Updates attribution lists
     * @public
     */
    updateAttributionsList() {
        var html = "";
        for (var i = 0; i < this.layers.length; i++) {
            var li = this.layers[i];
            if (li._visibility) {
                if (li._attribution.length) {
                    html += "<li>" + li._attribution + "</li>";
                }
            }
        }

        if (this.renderer) {
            if (html.length) {
                this.renderer.div.attributions.style.display = "block";
                this.renderer.div.attributions.innerHTML = "<ul>" + html + "</ul>";
            } else {
                this.renderer.div.attributions.style.display = "none";
                this.renderer.div.attributions.innerHTML = "";
            }
        }
    }

    /**
     * Updates visible layers.
     * @public
     */
    updateVisibleLayers() {

        this.visibleTileLayers = [];
        this.visibleTileLayers.length = 0;

        this.visibleVectorLayers = [];
        this.visibleVectorLayers.length = 0;

        var html = "";
        for (var i = 0; i < this.layers.length; i++) {
            var li = this.layers[i];
            if (li._visibility) {

                if (li._isBaseLayer) {
                    this.baseLayer = li;
                }

                if (li.hasImageryTiles()) {
                    this.visibleTileLayers.push(li);
                }

                if (li.isVector) {
                    this.visibleVectorLayers.push(li);
                }

                if (li._attribution.length) {
                    html += "<li>" + li._attribution + "</li>";
                }
            } else if (li._fading && li._fadingOpacity > 0) {

                if (li.hasImageryTiles()) {
                    this.visibleTileLayers.push(li);
                }

                if (li.isVector) {
                    this.visibleVectorLayers.push(li);
                }
            }
        }

        if (this.renderer) {
            if (html.length) {
                this.renderer.div.attributions.style.display = "block";
                this.renderer.div.attributions.innerHTML = "<ul>" + html + "</ul>";
            } else {
                this.renderer.div.attributions.style.display = "none";
                this.renderer.div.attributions.innerHTML = "";
            }
        }

        this._sortLayers();
    }

    /**
     * Sort visible layer - preparing for rendering.
     * @protected
     */
    _sortLayers() {

        this.visibleVectorLayers.sort(function (a, b) {
            return (a._zIndex - b._zIndex) || (a._height - b._height);
        });

        this._visibleTileLayerSlices = [];
        this._visibleTileLayerSlices.length = 0;

        if (this.visibleTileLayers.length) {
            this.visibleTileLayers.sort(function (a, b) {
                return a._height - b._height || a._zIndex - b._zIndex;
            });

            var k = -1;
            var currHeight = this.visibleTileLayers[0]._height;
            for (var i = 0; i < this.visibleTileLayers.length; i++) {
                if (i % this.SLICE_SIZE === 0 || this.visibleTileLayers[i]._height !== currHeight) {
                    k++;
                    this._visibleTileLayerSlices[k] = [];
                    currHeight = this.visibleTileLayers[i]._height;
                }
                this._visibleTileLayerSlices[k].push(this.visibleTileLayers[i]);
            }
        }
    }

    /**
     * Collects visible quad nodes.
     * @protected
     */
    _collectRenderNodes() {

        this.camera._insideSegment = null;

        //clear first
        this._renderedNodes.length = 0;
        this._renderedNodes = [];

        this._viewExtent = null;

        this._visibleNodes = {};
        this._visibleNodesNorth = {};
        this._visibleNodesSouth = {};

        this.minCurrZoom = math.MAX;
        this.maxCurrZoom = math.MIN;

        this._quadTreeNorth.renderTree(this.camera);
        this._quadTreeSouth.renderTree(this.camera);

        this._quadTree.renderTree(this.camera);

        //TODO:Abolish "magic" numbers
        if (this.renderer.activeCamera.slope > 0.6 &&
            this.renderer.activeCamera._lonLat.height < 850000.0 &&
            this.renderer.activeCamera._lonLat.height > 7000.0) {

            this.minCurrZoom = this.maxCurrZoom;

            var temp = this._renderedNodes;

            this._renderedNodes = [];

            for (var i = temp.length - 1; i >= 0; --i) {
                var ri = temp[i];
                if (ri.segment.tileZoom === this.maxCurrZoom || ri.segment._projection.id === EPSG4326.id) {
                    this._renderedNodes.push(ri);
                }
            }

            for (i = temp.length - 1; i >= 0; --i) {
                var seg = temp[i].segment;
                if (seg.tileZoom < this.maxCurrZoom && seg._projection.id !== EPSG4326.id) {
                    seg.node.renderTree(this.camera, this.maxCurrZoom);
                }
            }
        }

        this._renderedNodes.push(this.camera._insideSegment.node);
    }

    /**
     * Render node callback.
     * @public
     */
    frame() {

        this._lodRatio = math.lerp(
            this.camera.slope < 0.0 ? 0.0 :
                this.camera.slope,
            this._maxLodRatio, this._minLodRatio
        );

        this._collectRenderNodes();

        this.renderer.activeCamera.prepareFrame();

        //Here is the planet node dispatches a draw event before rendering begins.
        this.events.dispatch(this.events.draw, this);

        this.transformLights();

        this._normalMapCreator.frame();

        this._fnRendering();

        //Creates geoImages textures.
        this._geoImageCreator.frame();

        //free memory
        if (this._createdNodesCount > MAX_NODES) {
            this.memClear();
        }
    }

    /**
     * @virtual
     * @protected
     */
    _singleframebufferRendering() {
        this._renderScreenNodesPASS();
        this._renderHeightPickingFramebufferPASS();
        this._renderVectorLayersPASS();
    }

    /**
     * @protected
     */
    _renderScreenNodesPASS() {

        let sh, shu;
        let renderer = this.renderer;
        let h = renderer.handler;
        let gl = h.gl;

        gl.blendEquation(gl.FUNC_ADD);
        gl.blendFunc(gl.SRC_ALPHA, gl.ONE_MINUS_SRC_ALPHA);
        gl.enable(gl.BLEND);

        if (this.lightEnabled) {
            h.programs.drawnode_screen_wl.activate();
            sh = h.programs.drawnode_screen_wl._program;
            shu = sh.uniforms;

            gl.uniform4fv(shu.lightsPositions, this._lightsTransformedPositions);

            gl.uniformMatrix3fv(shu.normalMatrix, false, renderer.activeCamera._normalMatrix._m);
            gl.uniformMatrix4fv(shu.viewMatrix, false, renderer.activeCamera._viewMatrix._m);
            gl.uniformMatrix4fv(shu.projectionMatrix, false, renderer.activeCamera._projectionMatrix._m);

            //bind night glowing material
            gl.activeTexture(gl.TEXTURE0 + this.SLICE_SIZE);
            gl.bindTexture(gl.TEXTURE_2D, (this.camera._lonLat.height > 329958.0) && (this._nightTexture || this.transparentTexture) || this.transparentTexture);
            gl.uniform1i(shu.nightTexture, this.SLICE_SIZE);

            //bind specular material
            gl.activeTexture(gl.TEXTURE0 + this.SLICE_SIZE + 1);
            gl.bindTexture(gl.TEXTURE_2D, this._specularTexture || this.transparentTexture);
            gl.uniform1i(shu.specularTexture, this.SLICE_SIZE + 1);

            var b = this.baseLayer;
            if (b) {
                this._diffuseMaterialArr[0] = b.diffuse.x;
                this._diffuseMaterialArr[1] = b.diffuse.y;
                this._diffuseMaterialArr[2] = b.diffuse.z;

                this._ambientMaterialArr[0] = b.ambient.x;
                this._ambientMaterialArr[1] = b.ambient.y;
                this._ambientMaterialArr[2] = b.ambient.z;

                this._specularMaterialArr[0] = b.specular.x;
                this._specularMaterialArr[1] = b.specular.y;
                this._specularMaterialArr[2] = b.specular.z;
                this._specularMaterialArr[3] = b.shininess;
            } else {
                this._diffuseMaterialArr[0] = 0.89;
                this._diffuseMaterialArr[1] = 0.9;
                this._diffuseMaterialArr[2] = 0.83;

                this._ambientMaterialArr[0] = 0.0;
                this._ambientMaterialArr[1] = 0.0;
                this._ambientMaterialArr[2] = 0.0;

                this._specularMaterialArr[0] = 0.0003;
                this._specularMaterialArr[1] = 0.00012;
                this._specularMaterialArr[2] = 0.00001;
                this._specularMaterialArr[3] = 20.0;
            }
        } else {
            h.programs.drawnode_screen_nl.activate();
            sh = h.programs.drawnode_screen_nl._program;
            gl.uniformMatrix4fv(sh.uniforms.projectionViewMatrix, false, renderer.activeCamera._projectionViewMatrix._m);
        }

        let cam = renderer.activeCamera;
        gl.uniform3fv(shu.eyePositionHigh, cam.eyeHigh);
        gl.uniform3fv(shu.eyePositionLow, cam.eyeLow);

        //draw planet's nodes
        var rn = this._renderedNodes,
            sl = this._visibleTileLayerSlices;

        if (sl.length) {
            let sli = sl[0];
            for (var i = sli.length - 1; i >= 0; --i) {
                let li = sli[i];
                if (li._fading && li._refreshFadingOpacity()) {
                    sli.splice(i, 1);
                }
            }
        }

        i = rn.length;
        while (i--) {

            if (rn[i].segment.readyToEngage) {
                rn[i].segment.engage();
            }

            rn[i].segment._screenRendering(sh, sl[0], 0);
        }

        gl.enable(gl.POLYGON_OFFSET_FILL);
        for (let j = 1; j < sl.length; j++) {

            let slj = sl[j];
            for (i = slj.length - 1; i >= 0; --i) {
                let li = slj[i];
                if (li._fading && li._refreshFadingOpacity()) {
                    slj.splice(i, 1);
                }
            }

            i = rn.length;
            gl.polygonOffset(0, -j);
            while (i--) {
                rn[i].segment._screenRendering(sh, sl[j], j, this.transparentTexture, true);
            }
        }
        gl.disable(gl.POLYGON_OFFSET_FILL);

        gl.disable(gl.BLEND);
    };

    /**
     * @protected
     */
    _renderHeightPickingFramebufferPASS() {

        this._heightPickingFramebuffer.activate();

        let sh;
        let renderer = this.renderer;
        let h = renderer.handler;
        let gl = h.gl;

        gl.clearColor(0.0, 0.0, 0.0, 1.0);
        gl.clear(gl.COLOR_BUFFER_BIT | gl.DEPTH_BUFFER_BIT);

        gl.enable(gl.CULL_FACE);
        gl.blendEquation(gl.FUNC_ADD);
        gl.blendFunc(gl.SRC_ALPHA, gl.ONE_MINUS_SRC_ALPHA);
        gl.enable(gl.BLEND);

        h.programs.drawnode_heightPicking.activate();
        sh = h.programs.drawnode_heightPicking._program;
        let shu = sh.uniforms;

        gl.uniformMatrix4fv(sh.uniforms.projectionViewMatrix, false, renderer.activeCamera._projectionViewMatrix._m);

        let cam = renderer.activeCamera;
        gl.uniform3fv(shu.eyePositionHigh, cam.eyeHigh);
        gl.uniform3fv(shu.eyePositionLow, cam.eyeLow);

        //draw planet's nodes
        var rn = this._renderedNodes,
            sl = this._visibleTileLayerSlices;

        let i = rn.length;
        while (i--) {
            rn[i].segment._heightPickingRendering(sh, sl[0], 0);
        }

        gl.enable(gl.POLYGON_OFFSET_FILL);
        for (let j = 1; j < sl.length; j++) {
            i = rn.length;
            gl.polygonOffset(0, -j);
            while (i--) {
                rn[i].segment._heightPickingRendering(sh, sl[j], j, this.transparentTexture, true);
            }
        }
        gl.disable(gl.POLYGON_OFFSET_FILL);

        gl.disable(gl.BLEND);

        this._heightPickingFramebuffer.deactivate();
    }

    /**
     * @protected
     */
    _renderColorPickingFramebufferPASS() {
        let sh;
        let renderer = this.renderer;
        let h = renderer.handler;
        let gl = h.gl;

        gl.blendEquation(gl.FUNC_ADD);
        gl.blendFunc(gl.SRC_ALPHA, gl.ONE_MINUS_SRC_ALPHA);
        gl.enable(gl.BLEND);

        //gl.polygonOffset(0, 0);
        //gl.enable(gl.DEPTH_TEST);

        //gl.enable(gl.POLYGON_OFFSET_FILL);
        //gl.polygonOffset(0, -637000);

        h.programs.drawnode_colorPicking.activate();
        sh = h.programs.drawnode_colorPicking._program;
        gl.uniformMatrix4fv(sh.uniforms.projectionViewMatrix, false, renderer.activeCamera._projectionViewMatrix._m);

        let shu = sh.uniforms;

        let cam = renderer.activeCamera;
        gl.uniform3fv(shu.eyePositionHigh, cam.eyeHigh);
        gl.uniform3fv(shu.eyePositionLow, cam.eyeLow);

        //draw planet's nodes
        var rn = this._renderedNodes,
            sl = this._visibleTileLayerSlices;

        let i = rn.length;
        while (i--) {
            rn[i].segment._colorPickingRendering(sh, sl[0], 0);
        }

        gl.enable(gl.POLYGON_OFFSET_FILL);
        for (let j = 1; j < sl.length; j++) {
            i = rn.length;
            gl.polygonOffset(0, -j);
            while (i--) {
                rn[i].segment._colorPickingRendering(sh, sl[j], j, this.transparentTexture, true);
            }
        }
        gl.disable(gl.POLYGON_OFFSET_FILL);

        gl.disable(gl.BLEND);
    }

    /**
     * Vector layers rendering
     * @protected
     */
    _renderVectorLayersPASS() {

        this._frustumEntityCollections.length = 0;
        this._frustumEntityCollections = [];

        var i = this.visibleVectorLayers.length;
        while (i--) {

            let vi = this.visibleVectorLayers[i];

            if (vi._fading && vi._refreshFadingOpacity()) {
                this.visibleVectorLayers.splice(i, 1);
            }

            vi.collectVisibleCollections(this._frustumEntityCollections);
            vi.update();
        }

        //3d entities(billnoards, labesl, shapes etc.) rendering
        this.drawEntityCollections(this._frustumEntityCollections);

        //Vector tiles rasteriazation
        this._vectorTileCreator.frame();
    }

    /**
     * Vector layers picking pass.
     * @protected
     */
    _frustumEntityCollectionPickingCallback() {
        this.drawPickingEntityCollections(this._frustumEntityCollections);
    }

    /**
     * Starts clear memory thread.
     * @public
     */
    memClear() {
        this.layerLock.lock(this._memKey);
        this.terrainLock.lock(this._memKey);
        this._normalMapCreator.lock(this._memKey);

        this._normalMapCreator.clear();
        this.terrain.abortLoading();
        this._tileLoader.abort();

        var that = this;
        setTimeout(function () {
            that._quadTree.clearTree();
            that._quadTreeNorth.clearTree();
            that._quadTreeSouth.clearTree();

            that.layerLock.free(that._memKey);
            that.terrainLock.free(that._memKey);
            that._normalMapCreator.free(that._memKey);
        }, 0);

        this._createdNodesCount = 0;
    }

    /**
     * Returns ray vector hit ellipsoid coordinates.
     * If the ray doesn't hit ellipsoit returns null.
     * @public
     * @param {og.Ray} ray - Ray 3d.
     * @returns {og.Vec3} -
     */
    getRayIntersectionEllipsoid(ray) {
        return this.ellipsoid.hitRay(ray.origin, ray.direction);
    }

    /**
     * Returns 2d screen coordanates projection point to the planet ellipsoid 3d coordinates.
     * @public
     * @param {og.math.Pixel} px - 2D sreen coordinates.
     * @returns {og.Vec3} -
     */
    getCartesianFromPixelEllipsoid(px) {
        var cam = this.renderer.activeCamera;
        return this.ellipsoid.hitRay(cam.eye, cam.unproject(px.x, px.y));
    }

    /**
     * Returns 2d screen coordanates projection point to the planet ellipsoid geographical coordinates.
     * @public
     * @param {og.math.Pixel} px - 2D screen coordinates.
     * @returns {og.LonLat} -
     */
    getLonLatFromPixelEllipsoid(px) {
        var coords = this.getCartesianFromPixelEllipsoid(px);
        if (coords) {
            return this.ellipsoid.cartesianToLonLat(coords);
        }
        return null;
    }

    /**
     * Returns 3d cartesian coordinates on the relief planet by mouse cursor
     * position or null if mouse cursor is outside the planet.
     * @public
     * @param {Boolean} [force=false] - Force framebuffer rendering.
     * @returns {og.Vec3} -
     */
    getCartesianFromMouseTerrain(force) {
        var ms = this.renderer.events.mouseState;
        var distance = this.getDistanceFromPixel(ms, force);
        if (distance) {
            return ms.direction.scaleTo(distance).addA(this.renderer.activeCamera.eye);
        }
        return null;
    }

    /**
     * Returns 3d cartesian coordinates on the relief planet by 2d screen coordinates.
     * position or null if input coordinates is outside the planet.
     * @public
     * @param {og.Vec2} px - Pixel screen 2d coordinates.
     * @param {Boolean} [force=false] - Force framebuffer rendering.
     * @returns {og.Vec3} -
     */
    getCartesianFromPixelTerrain(px, force) {
        var distance = this.getDistanceFromPixel(px, force);
        if (distance) {
            var direction = this.renderer.activeCamera.unproject(px.x, px.y);
            return direction.scaleTo(distance).addA(this.renderer.activeCamera.eye);
        }
        return null;
    }

    /**
     * Returns geographical coordinates on the relief planet by 2d screen coordinates.
     * position or null if input coordinates is outside the planet.
     * @public
     * @param {og.Vec2} px - Pixel screen 2d coordinates.
     * @param {Boolean} [force=false] - Force framebuffer rendering.
     * @returns {og.LonLat} -
     */
    getLonLatFromPixelTerrain(px, force) {
        var coords = this.getCartesianFromPixelTerrain(px, force);
        if (coords) {
            return this.ellipsoid.cartesianToLonLat(coords);
        }
        return null;
    }

    /**
     * Returns projected 2d screen coordinates by 3d cartesian coordiantes.
     * @public
     * @param {og.Vec3} coords - Cartesian coordinates.
     * @returns {og.Vec2} -
     */
    getPixelFromCartesian(coords) {
        return this.renderer.activeCamera.project(coords);
    }

    /**
     * Returns projected 2d screen coordinates by geographical coordinates.
     * @public
     * @param {og.LonLat} lonlat - Geographical coordinates.
     * @returns {og.Vec2} -
     */
    getPixelFromLonLat(lonlat) {
        var coords = this.ellipsoid.lonLatToCartesian(lonlat);
        if (coords)
            return this.renderer.activeCamera.project(coords);
        return null;
    }

    /**
     * Returns distance from active camera to the the planet ellipsoid
     * coordiantes unprojected by 2d screen coordiantes, or null if screen coordinates outside the planet.
     * @public
     * @param {og.Vec2} px - Screen coordinates.
     * @returns {number} -
     */
    getDistanceFromPixelEllipsoid(px) {
        var coords = this.getCartesianFromPixelEllipsoid(px);
        return coords ? coords.distance(this.renderer.activeCamera.eye) : null;
    }

    /**
     * Returns distance from active camera to the the relief planet coordiantes unprojected
     * by 2d screen coordiantes, or null if screen coordinates outside the planet.
     * If screen coordinates inside the planet but relief is not exists in the
     * point than function returns distance to the planet ellipsoid.
     * @public
     * @param {og.Vec2} px - Screen coordinates.
     * @param {Boolean} [force=false] - Force framebuffer rendering.
     * @returns {number} -
     */
    getDistanceFromPixel(px, force) {
        if (this._viewChanged || force) {
            this._viewChanged = false;
            var cnv = this.renderer.handler.canvas;

            this._heightPickingFramebuffer.readPixels(this._tempPickingPix_, px.x / cnv.width, (cnv.height - px.y) / cnv.height);

            var color = Vec4.fromVec(this._tempPickingPix_);

            if (!(color.x | color.y | color.z)) {
                return this._currentDistanceFromPixel = this.getDistanceFromPixelEllipsoid(px);
            }

            color.w = 0.0;
            this._currentDistanceFromPixel = coder.decodeFloatFromRGBA(color);
            return this._currentDistanceFromPixel;
        }
        return this._currentDistanceFromPixel;
    }

    /**
     * Sets camera to the planet geographical extent.
     * @public
     * @param {og.Extent} extent - Geographical extent.
     */
    viewExtent(extent) {
        this.renderer.activeCamera.viewExtent(extent);
    }

    /**
     * Sets camera to the planet geographical extent.
     * @public
     * @param {Array.<number,number,number,number>} extentArr - Geographical extent array,
     * where index 0 - southwest longitude, 1 - latitude southwest, 2 - longitude northeast, 3 - latitude northeast.
     */
    viewExtentArr(extentArr) {
        this.renderer.activeCamera.viewExtent(
            new Extent(new LonLat(extentArr[0], extentArr[1]),
                new LonLat(extentArr[2], extentArr[3])));
    }

    /**
     * Gets current viewing geographical extent.
     * @public
     * @returns {og.Extent} -
     */
    getViewExtent() {
        return this._viewExtent;
        // if (this._viewExtentMerc) {
        //     var ne = this._viewExtentMerc.northEast.inverseMercator(),
        //         sw = this._viewExtentMerc.southWest.inverseMercator();
        //     if (this._viewExtentWGS84) {
        //         var e = this._viewExtentWGS84;
        //         if (e.northEast.lon > ne.lon) {
        //             ne.lon = e.northEast.lon;
        //         }
        //         if (e.northEast.lat > ne.lat) {
        //             ne.lat = e.northEast.lat;
        //         }
        //         if (e.southWest.lon < sw.lon) {
        //             sw.lon = e.southWest.lon;
        //         }
        //         if (e.southWest.lat < sw.lat) {
        //             sw.lat = e.southWest.lat;
        //         }
        //     }
        //     return new Extent(sw, ne);
        // } else if (this._viewExtentWGS84) {
        //     return this._viewExtentWGS84;
        // }
    }

    /**
     * Sets camera to the planet geographical position.
     * @public
     * @param {og.LonLat} lonlat - New geographical position.
     * @param {og.Vec3} [up] - Camera UP vector.
     */
    viewLonLat(lonlat, up) {
        this.renderer.activeCamera.setLonLat(lonlat, up);
    }

    /**
     * Fly camera to the planet geographical extent.
     * @public
     * @param {og.Extent} extent - Geographical extent.
     * @param {Number} [height] - Height on the end of the flight route.
     * @param {og.Vec3} [up] - Camera UP vector on the end of a flying.
     * @param {Number} [ampl] - Altitude amplitude factor.
     * @param {cameraCallback} [startCallback] - Callback that calls after flying when flying is finished.
     * @param {cameraCallback} [endCallback] - Callback that calls befor the flying begins.     
     */
    flyExtent(extent, height, up, ampl, startCallback, endCallback) {
        this.renderer.activeCamera.flyExtent(extent, height, up, ampl, startCallback, endCallback);
    }

    /**
     * Fly camera to the new point.
     * @public
     * @param {og.Vec3} cartesian - Fly coordiantes.
     * @param {og.Vec3} [look] - Camera "look at" point.
     * @param {og.Vec3} [up] - Camera UP vector on the end of a flying.
     * @param {Number} [ampl] - Altitude amplitude factor.
     */
    flyCartesian(cartesian, look, up, ampl) {
        this.renderer.activeCamera.flyCartesian(cartesian, look, up, ampl);
    }

    /**
     * Fly camera to the new geographical position.
     * @public
     * @param {og.LonLat} lonlat - Fly geographical coordiantes.
     * @param {og.Vec3} [look] - Camera "look at" point on the end of a flying.
     * @param {og.Vec3} [up] - Camera UP vector on the end of a flying.
     * @param {Number} [ampl] - Altitude amplitude factor.
     */
    flyLonLat(lonlat, look, up, ampl) {
        this.renderer.activeCamera.flyLonLat(lonlat, look, up, ampl);
    }

    /**
     * Breaks the flight.
     * @public
     */
    stopFlying() {
        this.renderer.activeCamera.stopFlying();
    }

    updateBillboardsTexCoords() {
        for (let i = 0; i < this.entityCollections.length; i++) {
            this.entityCollections[i].billboardHandler.refreshTexCoordsArr();
        }

        let readyCollections = {};
        for (let i = 0; i < this.layers.length; i++) {
            let li = this.layers[i];
            if (li instanceof Vector) {
                li.each(function (e) {
                    if (e._entityCollection && !readyCollections[e._entityCollection.id]) {
                        e._entityCollection.billboardHandler.refreshTexCoordsArr();
                        readyCollections[e._entityCollection.id] = true;
                    }
                });
            }
        }
    }

    getEntityTerrainPoint(entity, res) {
        let n = this._renderedNodes,
            i = n.length;
        while (i--) {
            if (n[i].segment.isEntityInside(entity)) {
                return n[i].segment.getEntityTerrainPoint(entity, res);
            }
        }
    }
}

export { Planet };
<|MERGE_RESOLUTION|>--- conflicted
+++ resolved
@@ -40,11 +40,7 @@
 import { doubleToTwoFloats } from '../math/coder.js';
 
 const MAX_LOD = 1.0;
-<<<<<<< HEAD
-const MIN_LOD = 0.7;
-=======
 const MIN_LOD = 0.5;
->>>>>>> 54c84318
 
 /**
  * Maximum created nodes count. The more nodes count the more memory usage.
@@ -1531,4 +1527,4 @@
     }
 }
 
-export { Planet };
+export { Planet };