{
<<<<<<< HEAD
  "name": "@openglobus/og",
  "version": "0.5.9",
=======
  "name": "og",
  "version": "0.7.0",
>>>>>>> 808892aa
  "description": "[OpenGlobus](http://www.openglobus.org/) is a javascript library designed to display interactive 3d maps and planets with map tiles, imagery and vector data, markers and 3d objects. It uses the WebGL technology, open source and completely free.",
  "directories": {
    "example": "./sandbox"
  },
  "main": "./src/og/index.js",
  "style": "./css/og.css",
  "scripts": {
    "api": "./node_modules/.bin/jsdoc -t ./jsdoc -r ./src/ -c ./jsdoc/conf.json -d ./api",
    "serve": "node_modules/.bin/ws",
    "build": "node_modules/.bin/rollup -c",
    "webgl": "node_modules/.bin/rollup -c --environment entry:webgl",
    "core": "node_modules/.bin/rollup -c --environment entry:core",
    "test": "jest --coverage",
    "lint": "node_modules/.bin/eslint src/og"
  },
  "repository": {
    "type": "git",
    "url": "git+https://github.com/openglobus/openglobus.git"
  },
  "author": "Zemledelec",
  "license": "MIT",
  "bugs": {
    "url": "https://github.com/openglobus/openglobus/issues",
    "email": "mgevlich@gmail.com"
  },
  "homepage": "http://www.openglobus.org",
  "dependencies": {},
  "exports": {
    ".": "./src/og/index.js",
    "./layer": "./src/og/layer/index.js",
    "./bv": "./src/og/bv/index.js",
    "./terrain": "./src/og/terrain/index.js",
    "./entity": "./src/og/entity/index.js",
    "./control": "./src/og/control/index.js",
    "./webgl": "./src/og/webgl/index.js",
    "./scene": "./src/og/scene/index.js"
  },
  "devDependencies": {
    "@babel/preset-env": "^7.12.17",
    "@rollup/plugin-json": "^4.1.0",
    "enhanced-resolve": "^4.3.0",
    "eslint": "^6.8.0",
    "eslint-config-defaults": "^9.0.0",
    "eslint-config-standard": "^14.1.1",
    "eslint-plugin-import": "^2.22.1",
    "eslint-plugin-node": "^11.1.0",
    "eslint-plugin-promise": "^4.3.1",
    "eslint-plugin-react": "^7.21.5",
    "eslint-plugin-standard": "^4.1.0",
    "jaguarjs-jsdoc": "^1.1.0",
    "jest": "^26.6.3",
    "jsdoc": "^3.6.6",
    "local-web-server": "^3.0.7",
    "postcss": "^8.2.6",
    "rollup": "^1.32.1",
    "rollup-plugin-postcss": "^4.0.0",
    "rollup-plugin-terser": "^5.3.1"
  },
  "keywords": [
    "map",
    "3D",
    "webgl",
    "globe",
    "og"
  ]
}<|MERGE_RESOLUTION|>--- conflicted
+++ resolved
@@ -1,11 +1,6 @@
 {
-<<<<<<< HEAD
   "name": "@openglobus/og",
-  "version": "0.5.9",
-=======
-  "name": "og",
   "version": "0.7.0",
->>>>>>> 808892aa
   "description": "[OpenGlobus](http://www.openglobus.org/) is a javascript library designed to display interactive 3d maps and planets with map tiles, imagery and vector data, markers and 3d objects. It uses the WebGL technology, open source and completely free.",
   "directories": {
     "example": "./sandbox"
